import { defineConfig, DefaultTheme } from 'vitepress'


/**
 * @type {DefaultTheme.NavItem[]}
 */
const NavConfig = [
  { text: '主页', link: '/' },
  { text: '开发指南', link: '/guide/', activeMatch: '^/guide/' },
  { text: 'API', link: '/api/cloud', activeMatch: '^/api/' },
  { text: '范例', link: '/examples/aliyun-sms', activeMatch: '^/examples/' },
  { text: '预览图', link: '/screenshots', },
  {
<<<<<<< HEAD
    text: '控制台',
=======
    text: '在线体验',
>>>>>>> 11b5801d
    // target: "_self",
    link: 'https://console.lafyun.com/'
  }
]

/**
 * @type {DefaultTheme.MultiSideBarConfig}
 */
const guideSiderbarConfig = [
  {
    text: '介绍',
    items: [
      {
        text: '概览',
        link: '/guide/',
      },
      {
        text: '快速开始',
        link: '/guide/quick-start/',
      },
    ]
  },
  {
    text: '云函数',
    items: [
      { text: '云函数入门', link: '/guide/function/' },
      {
        text: '触发器',
        link: '/guide/function/trigger',
      },
      {
        text: 'WebSocket 连接',
        link: '/guide/function/websocket',
      },
    ]
  },
  {
    text: '云数据库',
    items: [
      { text: '云数据库简介', link: '/guide/db/' },
      { text: '访问策略', link: '/guide/db/policy' },
      { text: '数据操作', link: '/guide/db/actions' },
      { text: '数据查询', link: '/guide/db/query' },
      {
        text: '操作地理信息',
        link: '/guide/db/geo'
      }
    ]
  },
  {
    text: '云存储',
    items: [
      { text: '云存储简介', link: '/guide/oss/' },
      { text: '生成云存储临时令牌(STS)', link: '/guide/oss/get-sts' },
      { text: '前端使用 STS 令牌上传文件', link: '/guide/oss/use-sts-in-client' },
    ]
  },
  {
    text: '静态网站托管',
    items: [
<<<<<<< HEAD
      { text: '静态托管简介', link: '/guide/website-hosting/index' },
=======
      { text: '静态托管简介', link: '/guide/website-hosting/' },
>>>>>>> 11b5801d
      { text: '快速开始', link: '/guide/website-hosting/quick-start' },
    ]
  },
  {
    text: '私有化部署',
    items: [
      {
        text: '在Docker上部署',
        link: '/guide/deploy/docker',
      }
    ]
  }
]

/**
 * @type {DefaultTheme.MultiSideBarConfig}
 */
const apiSideBarConfig = [
  {
    text: '云函数',
    items: [
      {
        text: 'Cloud SDK',
        link: '/api/cloud'
      }
    ]
  }
]

/**
 * @type {DefaultTheme.MultiSideBarConfig}
 */
const examplesSideBarConfig = [
  {
    text: '云函数',
    items: [
      {
        text: '阿里云短信发送函数',
        link: '/examples/aliyun-sms',
      },
      {
        text: '实现微信支付功能',
        link: '/examples/wechat-pay'
      },
      {
        text: '实现支付宝支付功能',
        link: '/examples/alipay-pay'
      },
      {
        text: '使用 WebSocket 长连接',
        link: '/examples/websocket'
      },
    ]
  }, {
    text: '前端应用',
    items: [
      { text: 'ToDo Lost', link: '/examples/todo-list', },
    ]
  }
]

export default defineConfig({
  lang: 'zh-CN',
  title: 'laf 云开发',
  description: 'laf 云开发，像写博客一样写函数，随手上线',
  markdown: {
    lineNumbers: true
  },
  themeConfig: {
    logo: '/logo.png',
    repo: 'labring/laf',
    docsBranch: 'main',
    docsDir: 'docs',
    footer: {
      message: "Apache License V2.0",
      copyright: "Copyright © 2021-present labring/laf"
    },
    editLink: {
      pattern: 'https://github.com/labring/laf/edit/main/docs/:path',
      text: '在 GitHub 上编辑此页'
    },
    lastUpdated: '更新于',
    nav: NavConfig,
    socialLinks: [
      { icon: 'github', link: 'https://github.com/labring/laf' }
    ],
    sidebar: {
      '/guide/': guideSiderbarConfig,
      '/api/': apiSideBarConfig,
      '/examples/': examplesSideBarConfig
    }
  }
})<|MERGE_RESOLUTION|>--- conflicted
+++ resolved
@@ -11,11 +11,7 @@
   { text: '范例', link: '/examples/aliyun-sms', activeMatch: '^/examples/' },
   { text: '预览图', link: '/screenshots', },
   {
-<<<<<<< HEAD
-    text: '控制台',
-=======
     text: '在线体验',
->>>>>>> 11b5801d
     // target: "_self",
     link: 'https://console.lafyun.com/'
   }
@@ -76,11 +72,7 @@
   {
     text: '静态网站托管',
     items: [
-<<<<<<< HEAD
-      { text: '静态托管简介', link: '/guide/website-hosting/index' },
-=======
       { text: '静态托管简介', link: '/guide/website-hosting/' },
->>>>>>> 11b5801d
       { text: '快速开始', link: '/guide/website-hosting/quick-start' },
     ]
   },
