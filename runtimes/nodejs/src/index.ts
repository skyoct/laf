/*
 * @Author: Maslow<wangfugen@126.com>
 * @Date: 2021-07-30 10:30:29
 * @LastEditTime: 2022-01-20 13:55:22
 * @Description:
 */

import express from 'express'
import cors from 'cors'

import { parseToken, splitBearerToken } from './support/token'
import Config from './config'
import { router } from './handler/router'
import { logger } from './support/logger'
import { generateUUID } from './support/utils'
import { WebSocketAgent } from './support/ws'
import { DatabaseAgent } from './db'
import xmlparser from 'express-xml-bodyparser'

// init static method of class
import './support/cloud-sdk'
import storageServer from './storage-server'
import { DatabaseChangeStream } from './support/database-change-stream'
<<<<<<< HEAD
import { FunctionCache } from './support/engine'
=======
>>>>>>> 8e5f5683

const app = express()

DatabaseAgent.accessor.ready.then(() => {
  DatabaseChangeStream.initialize()
})

if (process.env.NODE_ENV === 'development') {
  app.use(cors())
}

app.use(express.json({ limit: Config.REQUEST_LIMIT_SIZE }) as any)
app.use(
  express.urlencoded({
    limit: Config.REQUEST_LIMIT_SIZE,
    extended: true,
  }) as any,
)
app.use(
  express.raw({
    limit: Config.REQUEST_LIMIT_SIZE,
  }) as any,
)

app.use(xmlparser())

process.on('unhandledRejection', (reason, promise) => {
  logger.error(`Caught unhandledRejection:`, reason, promise)
})

process.on('uncaughtException', (err) => {
  logger.error(`Caught uncaughtException:`, err)
})

/**
 * Parsing bearer token
 */
app.use(function (req, res, next) {
  const token = splitBearerToken(req.headers['authorization'] ?? '')
  const auth = parseToken(token) || null
  req['user'] = auth

  const requestId = (req['requestId'] =
    req.headers['x-request-id'] || generateUUID())
  if (req.url !== '/_/healthz') {
    logger.info(
      requestId,
      `${req.method} "${req.url}" - referer: ${
        req.get('referer') || '-'
      } ${req.get('user-agent')}`,
    )
    logger.trace(requestId, `${req.method} ${req.url}`, {
      body: req.body,
      headers: req.headers,
      auth,
    })
  }
  res.set('request-id', requestId)
  next()
})

app.use(router)

const server = app.listen(Config.PORT, () =>
  logger.info(`server ${process.pid} listened on ${Config.PORT}`),
)

/**
 * WebSocket upgrade & connect
 */
server.on('upgrade', (req, socket, head) => {
  WebSocketAgent.server.handleUpgrade(req, socket as any, head, (client) => {
    WebSocketAgent.server.emit('connection', client, req)
  })
})

process.on('SIGTERM', gracefullyExit)
process.on('SIGINT', gracefullyExit)

async function gracefullyExit() {
  await DatabaseAgent.accessor.close()
  await server.close()
  await storageServer.close()

  logger.info('process gracefully exited!')
  process.exit(0)
}<|MERGE_RESOLUTION|>--- conflicted
+++ resolved
@@ -21,10 +21,6 @@
 import './support/cloud-sdk'
 import storageServer from './storage-server'
 import { DatabaseChangeStream } from './support/database-change-stream'
-<<<<<<< HEAD
-import { FunctionCache } from './support/engine'
-=======
->>>>>>> 8e5f5683
 
 const app = express()
 
