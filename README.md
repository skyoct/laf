# less-framework

## 介绍

`less-framework` 是一套开箱即用、完整、开源、可控的云开发框架————真实落地的 serverless 开发方式。

真正实现，服务端超低代码，极速上线应用。

如果你熟悉微信云开发，那 less-framework 就是让你拥有自己的、可独立部署的、开源的、可控的云开发框架。

### 重要相关
  - 基于 [less-api](https://github.com/Maslow/less-api) 打造的服务端低代码框架
  - less-framework 集成了 RBAC、文件上传下载、用户授权，开箱即用，5 分钟上线应用
  - [less-admin](https://github.com/Maslow/less-admin) 是 less-framework 配套的后台管理，可管理访问规则、云函数等功能
  - 前端可使用 [less-api-client](https://github.com/Maslow/less-api-client-js) “直连”数据库，无需与服务端对接口
  - 另有 Flutter SDK [less-api-client](https://github.com/Maslow/less-api-client-dart)，快速上线移动端应用

## 初心场景

- 用于快速开发 MVP，专注于客户端业务，极大程度减少服务端开发工作量
- 自建属于自己的云开发环境

> 想了解云开发：[微信云开发](https://developers.weixin.qq.com/miniprogram/dev/wxcloud/basis/getting-started.html)、[Uni-Cloud云开发](https://uniapp.dcloud.net.cn/uniCloud/README)


## 谁适合使用 less-framework ？

### 云开发用户（微信云开发/阿里云开发/uni-cloud云开发/Google FireBase等）

    如果你喜欢微信云开发的极速开发体验，但又不想局限于微信等具体平台的限制，
    那么可以基于 less-framework 搭建属于自己的云开发平台；

    `less-framework` 也是当前已知的唯一的开源云开发项目，相比于大厂直接提供「云开发服务」，
    `less-framework` 是直接提供「开源云开发框架」，技术选型更自信、风险更可控、场景更易扩展；

    自建云开发，可以获取极速的云开发体验，同时没有技术选型时迁移平台的烦恼顾虑。


### 个人开发者、初创创业团队

    无论你使用云开发还是自建服务器环境，在产品初期基于 `less-framework` 可以极大减少服务端API的数量，
    根据我们的实践经验，初期能节约 90% 的服务端API。

    因此，在产品初期，团队可以专注于产品业务本身，快速推出最小可用产品(MVP)，快速进行产品、市场验证。

    随着业务的发展，可将部分事务、性能、安全敏感的 API 用传统方式实现，`less-framework` 继续承担一般的数据请求。

    即便是应用重构，也可逐个替换原 `less-framework` 负责的请求，重构过程不影响应用正常运行，持续发布的方式重构。


# 运行截图

![](https://s3.bmp.ovh/imgs/2021/08/9ade3cec7ba8bb0a.png)
![](https://s3.bmp.ovh/imgs/2021/08/5faa3eb4943acd55.png)
![](https://s3.bmp.ovh/imgs/2021/08/25c2e4298719f9aa.png)
![](https://s3.bmp.ovh/imgs/2021/08/1216a79b03d17a12.png)
![](https://s3.bmp.ovh/imgs/2021/08/bb2b4d2e3100d00d.png)
![](https://s3.bmp.ovh/imgs/2021/08/44a349008ec52d1f.png)

# 使用说明

## 基于 Docker Compose 快速部署

```sh
git clone https://github.com/Maslow/less-framework.git
cd less-framework

# 因 mongo 启动较慢，所以先启动 mongo 服务
docker-compose up -d mongo

# 主动等待数秒后，启动所有服务
docker-compose up

# 浏览器打开 http://locahost:8080 访问
```

<<<<<<< HEAD
## 本地部署

- 确保本地全局安装了 lerna，如未安装先全局安装一下：npm i -g lerna
- 项目根目录下安装根项目依赖：npm run install && npm run build
- 执行：docker run -p 27017:27017 --name laf_mongo -e ALLOW_EMPTY_PASSWORD=yes -e MONGODB_REPLICA_SET_MODE=primary -e MONGODB_INITIAL_PRIMARY_HOST=localhost  -d bitnami/mongodb
- 进入packages/devops-server, 依次执行：cp .env.development .env && npm run init && npm start
- 进入packages/app-server, 依次执行：cp .env.development .env && npm run init && npm start
- 进入packages/devops-admin, 执行：npm run dev 
- 浏览器打开 开发运维控制台
  
> ps：注意，以上两个server包下的 .env 的mongo端口是否跟本地mongo冲突，如有冲突可修改配置的端口。

### 本地部署部分运行截图
- ![](https://i.bmp.ovh/imgs/2021/08/90c8b78f9bd554aa.png)
- ![](https://i.bmp.ovh/imgs/2021/08/7943950f233878d6.png)
- ![](https://i.bmp.ovh/imgs/2021/08/a8f635fa3e253087.png)
- ![](https://s3.bmp.ovh/imgs/2021/08/3b345361452e813e.png)
- ![](https://s3.bmp.ovh/imgs/2021/08/675db7db07da72d8.png)

=======
>>>>>>> c1b1dde3
# TODO

- 使用 lerna fixed version
- 考虑增加初始化应用时，初始化触发器<|MERGE_RESOLUTION|>--- conflicted
+++ resolved
@@ -74,28 +74,6 @@
 # 浏览器打开 http://locahost:8080 访问
 ```
 
-<<<<<<< HEAD
-## 本地部署
-
-- 确保本地全局安装了 lerna，如未安装先全局安装一下：npm i -g lerna
-- 项目根目录下安装根项目依赖：npm run install && npm run build
-- 执行：docker run -p 27017:27017 --name laf_mongo -e ALLOW_EMPTY_PASSWORD=yes -e MONGODB_REPLICA_SET_MODE=primary -e MONGODB_INITIAL_PRIMARY_HOST=localhost  -d bitnami/mongodb
-- 进入packages/devops-server, 依次执行：cp .env.development .env && npm run init && npm start
-- 进入packages/app-server, 依次执行：cp .env.development .env && npm run init && npm start
-- 进入packages/devops-admin, 执行：npm run dev 
-- 浏览器打开 开发运维控制台
-  
-> ps：注意，以上两个server包下的 .env 的mongo端口是否跟本地mongo冲突，如有冲突可修改配置的端口。
-
-### 本地部署部分运行截图
-- ![](https://i.bmp.ovh/imgs/2021/08/90c8b78f9bd554aa.png)
-- ![](https://i.bmp.ovh/imgs/2021/08/7943950f233878d6.png)
-- ![](https://i.bmp.ovh/imgs/2021/08/a8f635fa3e253087.png)
-- ![](https://s3.bmp.ovh/imgs/2021/08/3b345361452e813e.png)
-- ![](https://s3.bmp.ovh/imgs/2021/08/675db7db07da72d8.png)
-
-=======
->>>>>>> c1b1dde3
 # TODO
 
 - 使用 lerna fixed version
