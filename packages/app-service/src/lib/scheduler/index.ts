--- conflicted
+++ resolved
@@ -1,11 +1,7 @@
 /*
  * @Author: Maslow<wangfugen@126.com>
  * @Date: 2021-07-30 10:30:29
-<<<<<<< HEAD
- * @LastEditTime: 2021-12-28 10:18:03
-=======
- * @LastEditTime: 2021-12-27 18:35:09
->>>>>>> fd8fcd5e
+ * @LastEditTime: 2021-12-28 10:20:34
  * @Description: 
  */
 
@@ -53,11 +49,7 @@
       setTimeout(() => {
         logger.info('restart watching change stream...')
         startWatchChangeStream()
-<<<<<<< HEAD
       }, 3000)
-=======
-      }, 5000)
->>>>>>> fd8fcd5e
     })
     process.on('SIGINT', () => stream.close())
     process.on('SIGTERM', () => stream.close())
