import { acceptHMRUpdate, defineStore } from 'pinia'
import { getApplicationByAppid } from '~/api/application'

export const useAppStore = defineStore('application', () => {
<<<<<<< HEAD
  let currentApp = $ref<{ appid: string; app_deploy_host: string; app_deploy_url_schema: string; created_by: string ; oss_external_endpoint: string; spec: any }>()
=======
  let currentApp = $ref<{ appid: string; app_deploy_host: string; app_deploy_url_schema: string; created_by: string }>()
>>>>>>> 577d32db
  let roles = $ref<any>([])
  let permissions = $ref<any>([])
  let debugToken = $ref<any>(null)
  let fileToken = $ref<any>(null)
  let spec = $ref<any>({})
  let appDeployHost = $ref<any>(null)
  let appDeployUrlSchema = $ref<any>('http')
  let storageDeployHost = $ref<any>(null)
  let storageDeployUrlSchema = $ref<any>('http')
  let ossInternalEndpoint = $ref<any>(null)
  let ossExternalEndpoint = $ref<any>(null)

  const setCurrentApplication = async (appid: string) => {
    const res = await getApplicationByAppid(appid)

    currentApp = res.data?.application
    roles = res.data?.roles
    permissions = res.data?.permissions
    debugToken = res.data?.debug_token
    fileToken = res.data?.file_token
    spec = res.data?.spec
    appDeployHost = res.data?.app_deploy_host
    appDeployUrlSchema = res.data?.app_deploy_url_schema
    storageDeployHost = res.data?.storage_deploy_host
    storageDeployUrlSchema = res.data?.storage_deploy_url_schema
    ossInternalEndpoint = res.data?.oss_internal_endpoint
    ossExternalEndpoint = res.data?.oss_external_endpoint
  }

  return {
    currentApp: $$(currentApp),
    roles: $$(roles),
    permissions: $$(permissions),
    debugToken: $$(debugToken),
    fileToken: $$(fileToken),
    spec: $$(spec),
    appDeployHost: $$(appDeployHost),
    appDeployUrlSchema: $$(appDeployUrlSchema),
    storageDeployHost: $$(storageDeployHost),
    storageDeployUrlSchema: $$(storageDeployUrlSchema),
    ossInternalEndpoint: $$(ossInternalEndpoint),
    ossExternalEndpoint: $$(ossExternalEndpoint),
    setCurrentApplication,
  }
})

if (import.meta.hot)
  import.meta.hot.accept(acceptHMRUpdate(useAppStore, import.meta.hot))<|MERGE_RESOLUTION|>--- conflicted
+++ resolved
@@ -2,11 +2,7 @@
 import { getApplicationByAppid } from '~/api/application'
 
 export const useAppStore = defineStore('application', () => {
-<<<<<<< HEAD
-  let currentApp = $ref<{ appid: string; app_deploy_host: string; app_deploy_url_schema: string; created_by: string ; oss_external_endpoint: string; spec: any }>()
-=======
-  let currentApp = $ref<{ appid: string; app_deploy_host: string; app_deploy_url_schema: string; created_by: string }>()
->>>>>>> 577d32db
+  let currentApp = $ref<{ appid: string; app_deploy_host: string; app_deploy_url_schema: string; created_by: string; oss_external_endpoint: string; spec: any }>()
   let roles = $ref<any>([])
   let permissions = $ref<any>([])
   let debugToken = $ref<any>(null)
