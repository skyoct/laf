<script setup lang="ts">
import { ElMessageBox } from 'element-plus'
import { EJSON } from 'bson'
import type { ReactiveVariable } from 'vue/macros'
import { createCollection, deleCollectionIndex, getCollectionIndexes, getCollections, getDb, setCollectionIndexes, updateCollection } from '~/api/collec'
import Copy from '~/components/Copy.vue'
import JsonEditor from '~/components/JsonEditor/param.vue'

const db = getDb()

let loading = $ref(false)
let collections: any = $ref([])
let collectionName = $ref('')
const listQuery: any = $ref({ limit: 10, page: 1, id: '' })
let list: any = $ref([])
let indexes = $ref([])
let total = $ref(0)
let record: any = $ref('{}')
let formMode = $ref('edit')
let showCreateIndexDialog = $ref(false)
const showDocEditorForm = ref(false)
const createIndexForm = $ref<{
  key?: string
  name?: string
  unique?: boolean
}>({})
const showIndexesList = $ref(false)
let showCreateCollectionForm = $ref(false)
const createCollectionForm = $ref({ collectionName: '' })
let showCollectionSchemaForm = $ref(false)
const collectionSchemaForm = $ref({ schema: '' })

async function fetchCollections() {
  loading = true
  let ret = await getCollections().finally(() => {
    loading = false
  })

  ret = ret.filter((it: { name: string }) => {
    if (it.name.endsWith('.chunks'))
      return false
    if (it.name.endsWith('.files'))
      return false
    return true
  })
  const sorted = (ret || []).sort((a: { name: string }, b: { name: any }) => a.name.localeCompare(b.name))
  collections = sorted
  collectionName = sorted[0]?.name || ''
  getList()
}

function handleFilter() {
  listQuery.page = 1
  getList()
}

async function getList() {
  if (!collectionName)
    return

  const { limit, page, _id } = listQuery

  const query = _id ? { _id } : {}

  // 执行数据查询
  const res = await db
    .collection(collectionName)
    .where(query)
    .limit(limit)
    .skip((page - 1) * limit)
    .get()

  list = res.data

  // 获取数据总数
  const ret = await db.collection(collectionName).where(query).count()

  total = ret.total
}

async function handleCreateCollection() {
  const collectionName = createCollectionForm.collectionName
  if (!collectionName)
    return ElMessage.error('集合名不可为空')

  await createCollection(collectionName)
    .then((res) => {
      ElMessage.success('集合创建成功！')
      fetchCollections()
    })
    .catch((err) => {
      console.error(err.response.data)
      if (err.response?.data?.code === 'NamespaceExists')
        ElMessage.error('错误：该集合已存在')

      else
        ElMessage.error(`创建集合失败: ${err.response?.data?.error}`)
    })
    .finally(() => {
      createCollectionForm.collectionName = ''
      showCreateCollectionForm = false
    })
}

async function handleShowCollectinoSchema() {
  const deulfaSchema = {
    bsonType: 'object',
    required: [],
    properties: {
      _id: {
        description: 'ID，系统自动生成',
      },
    },
  }
  // find the collection schema
  const [collection] = collections.filter(
    (coll: { name: ReactiveVariable<string> }) => coll.name === collectionName,
  )
  if (!collection)
    return

  const schema = collection.options?.validator?.$jsonSchema
  collectionSchemaForm.schema = schema || deulfaSchema
  showCollectionSchemaForm = true
}

async function updateCollectionSchema() {
  await ElMessageBox.confirm('确认要更新集合结构？', '确认')
  if (!collectionName)
    return

  const schema = collectionSchemaForm.schema
  const schemaData
    = typeof schema === 'string' ? JSON.parse(schema) : schema

  loading = true
  await updateCollection(collectionName, schemaData)
    .then((res) => {
      ElMessage.success('集合更新成功')
      fetchCollections()
    })
    .catch((err) => {
      console.error(err.response.data)
      ElMessage.error(`更新集合失败: ${err.response?.data?.error}`)
    })
    .finally(() => {
      loading = false
    })
}

function getClass(val: { _id: any }) {
  const isString = typeof record === 'string'
  try {
    if (isString) {
      const _record = JSON.parse(record)
      return val._id === _record._id ? 'active' : ''
    }
  }
  catch (error) {

  }
}

async function deleRecord(record: { _id: any }) {
  await ElMessageBox.confirm('确认要删除此数据？', '删除确认')

  await db.collection(collectionName)
    .where({ _id: record._id })
    .remove()

  getList()
}

function handleEditRecord(val: any) {
  record = EJSON.serialize(val)
  formMode = 'edit'
  showDocEditorForm.value = true
}

async function updateDocument(upRecord: any) {
  await ElMessageBox.confirm('确认要更新数据？', '确认')
  // 将 [EJSON字符串] 解析为 [JSON对象]
  const parsed
    = typeof upRecord === 'string' ? JSON.parse(upRecord) : upRecord

  // 将 [JSON对象] 序列化为 [EJSON对象]
  const serialized: any = EJSON.deserialize(parsed)
  const { _id, ...params } = serialized

  if (!_id)
    return

  const r = await db
    .collection(collectionName)
    .where({ _id })
    .update({ ...params }, { merge: false })

  if (r.error) {
    const message
      = typeof r.error !== 'string' ? JSON.stringify(r.error) : r.error
    return ElMessage.error(`更新失败: ${message}`)
  }

  ElMessage.success('更新成功')
  getList()
}

function handleCreateRecord() {
  formMode = 'create'
  record = {}
  showDocEditorForm.value = true
}

async function addDocument(record: any) {
  try {
    const params = JSON.parse(record)
    const r = await db.collection(collectionName).add({ ...params })

    if (r.error) {
      const message
        = typeof r.error !== 'string' ? JSON.stringify(r.error) : r.error
      return ElMessage.error(`添加失败: ${message}`)
    }

    ElMessage.success('添加成功')
    getList()
    showDocEditorForm.value = false
  }
  catch (error) {
    ElMessage.error(`创建失败！${error}`)
  }
}

/**
 * 获取集合索引列表
 */
async function getIndexes() {
  if (!collectionName)
    return
  const ret = await getCollectionIndexes(collectionName)
  indexes = ret
}

/**
 * 删除索引
 */
async function deleIndex(row: any) {
  await ElMessageBox.confirm('确认要删除此数据？', '删除确认')
  await deleCollectionIndex(collectionName, row.name)

  ElMessage.success('删除成功')
  getIndexes()
}

/**
 * 创建索引
  */
async function createIndex() {
  const form = createIndexForm
  const keyName = form.key || ''
  const params = {
    spec: {
      [keyName]: 1,
    },
    unique: form.unique,
  }
  await setCollectionIndexes(collectionName, params)

  ElMessage.success('创建成功')
  showCreateIndexDialog = false
  getIndexes()
}

function handleCreateIndex() {
  showCreateIndexDialog = true
}

watch($$(collectionName), (val) => {
  if (val) {
    listQuery.page = 1
    getList()
    getIndexes()
  }
})

onMounted(() => {
  fetchCollections()
})
</script>

<template>
  <div class="app-container">
    <!-- 记录 -->
    <div class="mb-24px">
      <el-input
<<<<<<< HEAD
        v-model.trim="listQuery._id" placeholder="请输入_id查找" style="width: 200px" :disabled="!collectionName"
        @keyup.enter="handleFilter"
      />
      <el-button
        type="default" style="margin-left: 10px" icon="Search" :disabled="!collectionName"
=======
        v-model.trim="listQuery._id" placeholder="请输入_id查找" style="width: 200px"
        :disabled="!collectionName" @keyup.enter="handleFilter"
      />
      <el-button
        plain type="default" style="margin-left: 10px" icon="Search" :disabled="!collectionName"
>>>>>>> 577d32db
        @click="handleFilter"
      >
        搜索
      </el-button>
<<<<<<< HEAD
      <el-button type="primary" style="margin-left: 10px" @click="showCreateCollectionForm = true">
        新建集合
      </el-button>
      <el-button
        type="default" style="margin-left: 10px" :disabled="!collectionName"
=======
      <el-button plain type="primary" style="margin-left: 10px" @click="showCreateCollectionForm = true">
        新建集合
      </el-button>
      <el-button
        plain type="default" style="margin-left: 10px" :disabled="!collectionName"
>>>>>>> 577d32db
        @click="showIndexesList = true"
      >
        索引管理
      </el-button>
      <el-button
<<<<<<< HEAD
        type="default" style="margin-left: 10px" :disabled="!collectionName"
=======
        plain type="default" style="margin-left: 10px" :disabled="!collectionName"
>>>>>>> 577d32db
        @click="handleShowCollectinoSchema"
      >
        集合结构
      </el-button>
      <el-button
<<<<<<< HEAD
        type="success" style="margin-left: 10px" icon="Plus" :disabled="!collectionName"
=======
        plain type="success" style="margin-left: 10px" icon="Plus" :disabled="!collectionName"
>>>>>>> 577d32db
        @click="handleCreateRecord"
      >
        添加记录
      </el-button>
      <el-button>
        <span class="mr-6px">复制名称</span>
        <Copy :text="collectionName" />
      </el-button>
    </div>
    <el-container>
      <el-aside width="240px" class="px-12px">
        <div class="label">
          选择集合
          <el-button
<<<<<<< HEAD
            :loading="loading" circle link style="margin-left: 10px" icon="Refresh"
=======
            :loading="loading" circle type="text" style="margin-left: 10px" icon="Refresh"
>>>>>>> 577d32db
            @click="fetchCollections"
          />
        </div>
        <el-radio-group v-model="collectionName" class="radio-group w-full">
          <el-radio
            v-for="item in collections" :key="item.name" class="mb-12px" border
<<<<<<< HEAD
            style="margin-right: 0; padding-right: 0; width: 100%;" :label="item.name"
=======
            style="margin-right: 0; padding-right: 0; width: 100%;"
            :label="item.name"
>>>>>>> 577d32db
          />
        </el-radio-group>
      </el-aside>

      <el-container class="flex-col" style="flex-direction: column">
<<<<<<< HEAD
        <div
          v-for="item in list" :key="item._id.toString()" class=" flex border border-gray-300 rounded mb-24px p-12px"
          :class="getClass(item)"
        >
=======
        <div v-for="item in list" :key="item._id.toString()" class=" flex border border-gray-300 rounded mb-24px p-12px" :class="getClass(item)">
>>>>>>> 577d32db
          <div class="doc flex-1">
            <pre class="">{{ item }}</pre>
          </div>
          <div class="tools">
<<<<<<< HEAD
            <el-button class="tools-btn" type="primary" @click="handleEditRecord(item)">
              编辑
            </el-button>
            <el-button class="tools-btn" type="danger" @click="deleRecord(item)">
=======
            <el-button plain class="tools-btn" type="primary" @click="handleEditRecord(item)">
              编辑
            </el-button>
            <el-button plain class="tools-btn" type="danger" @click="deleRecord(item)">
>>>>>>> 577d32db
              删除
            </el-button>
          </div>
        </div>
        <div style="text-align: right">
          <!-- 分页 -->
          <el-pagination
<<<<<<< HEAD
            v-show="total > 0" v-model:page-size="listQuery.limit" v-model:limit="listQuery.limit" small
            background class="mt-12px" :total="total" layout="->, total, prev, pager, next" @size-change="getList"
=======
            v-show="total > 0"
            v-model:page-size="listQuery.limit"
            v-model:limit="listQuery.limit"
            small background class="mt-12px"
            :total="total" layout="total, prev, pager, next, " @size-change="getList"
>>>>>>> 577d32db
            @current-change="getList"
          />
        </div>
      </el-container>
    </el-container>

    <!-- 索引管理 -->
    <el-drawer v-model="showIndexesList" title="索引管理" size="50%">
      <div>
        <div style="margin: 10px 0">
          <el-button
<<<<<<< HEAD
            type="primary" style="margin-left: 10px" icon="Plus" :disabled="!collectionName"
=======
            plain type="primary" style="margin-left: 10px" icon="Plus" :disabled="!collectionName"
>>>>>>> 577d32db
            @click="handleCreateIndex"
          >
            创建索引
          </el-button>
        </div>
        <el-table :data="indexes" border style="width: 100%">
          <el-table-column prop="name" label="索引名称" align="center" />
          <el-table-column label="索引属性" align="center">
            <template #default="{ row }">
              {{ row.unique ? '唯一' : '非唯一' }}
            </template>
          </el-table-column>
          <el-table-column label="索引字段" align="center">
            <template #default="{ row }">
              {{ Object.keys(row.key)[0] }}
            </template>
          </el-table-column>
          <el-table-column label="操作" align="center">
            <template #default="{ row }">
              <el-button type="danger" @click="deleIndex(row)">
                删除
              </el-button>
            </template>
          </el-table-column>
        </el-table>
      </div>
    </el-drawer>

    <!-- 编辑集合数据结构 -->
    <el-drawer v-model="showCollectionSchemaForm" :title="`集合数据结构:${collectionName}`" size="50%">
<<<<<<< HEAD
      <el-button :loading="loading" type="primary" :disabled="!collectionName" @click="updateCollectionSchema">
        保存
      </el-button>
      <JsonEditor
        v-model="collectionSchemaForm.schema" class="db-editor" :line-numbers="true" :dark="false"
        :height="600"
      />
    </el-drawer>

    <!-- 添加/编辑文档表单 -->
    <el-drawer v-model="showDocEditorForm" :title="formMode === 'edit' ? '编辑文档' : '添加文档'" size="50%">
      <el-button
        class="mb-12px" type="primary" :disabled="!collectionName"
=======
      <el-button
        :loading="loading" type="primary" :disabled="!collectionName"
        @click="updateCollectionSchema"
      >
        保存
      </el-button>
      <JsonEditor v-model="collectionSchemaForm.schema" class="db-editor" :line-numbers="true" :dark="false" :height="600" />
    </el-drawer>

    <!-- 添加/编辑文档表单 -->
    <el-drawer
      v-model="showDocEditorForm"
      :title="formMode === 'edit' ? '编辑文档' : '添加文档'" size="50%"
    >
      <el-button
        class="mb-12px"
        type="primary" :disabled="!collectionName"
>>>>>>> 577d32db
        @click="formMode === 'edit' ? updateDocument(record) : addDocument(record)"
      >
        保存
      </el-button>
      <JsonEditor v-model="record" />
    </el-drawer>

    <!-- 创建集合表单 -->
    <el-dialog v-model="showCreateCollectionForm" title="创建集合" width="500px">
      <el-form :model="createCollectionForm" label-width="80px" style="width: 460px">
        <el-form-item label="集合名称">
          <el-input v-model="createCollectionForm.collectionName" placeholder="请输入新集合名称" />
        </el-form-item>
      </el-form>
      <div style="text-align: right">
        <el-button type="default" @click="showCreateCollectionForm = false">
          取消
        </el-button>
        <el-button type="primary" @click="handleCreateCollection">
          确认
        </el-button>
      </div>
    </el-dialog>

    <!-- 创建索引表单 -->
    <el-dialog v-model="showCreateIndexDialog" title="创建索引">
      <el-form :model="createIndexForm" label-width="100px" style="width: 600px">
        <el-form-item label="索引名称">
          <el-input v-model="createIndexForm.name" placeholder="请输入索引名称" />
        </el-form-item>
        <el-form-item label="索引属性">
          <el-radio-group v-model="createIndexForm.unique">
            <el-radio :label="true">
              唯一
            </el-radio>
            <el-radio :label="false">
              非唯一
            </el-radio>
          </el-radio-group>
        </el-form-item>
        <el-form-item label="索引字段" style="width: 250px">
          <el-input v-model.trim="createIndexForm.key" placeholder="请输入索引字段" />
        </el-form-item>
      </el-form>
      <div style="text-align: right">
        <el-button type="info" @click="showCreateIndexDialog = false">
          取消
        </el-button>
        <el-button type="primary" @click="createIndex">
          确认
        </el-button>
      </div>
    </el-dialog>
  </div>
</template>

<route lang="yaml">
name: collections
meta:
  title: 集合管理
  index: 2-0
</route><|MERGE_RESOLUTION|>--- conflicted
+++ resolved
@@ -292,59 +292,24 @@
   <div class="app-container">
     <!-- 记录 -->
     <div class="mb-24px">
-      <el-input
-<<<<<<< HEAD
-        v-model.trim="listQuery._id" placeholder="请输入_id查找" style="width: 200px" :disabled="!collectionName"
-        @keyup.enter="handleFilter"
-      />
-      <el-button
-        type="default" style="margin-left: 10px" icon="Search" :disabled="!collectionName"
-=======
-        v-model.trim="listQuery._id" placeholder="请输入_id查找" style="width: 200px"
-        :disabled="!collectionName" @keyup.enter="handleFilter"
-      />
-      <el-button
-        plain type="default" style="margin-left: 10px" icon="Search" :disabled="!collectionName"
->>>>>>> 577d32db
-        @click="handleFilter"
-      >
+      <el-input v-model.trim="listQuery._id" placeholder="请输入_id查找" style="width: 200px" :disabled="!collectionName"
+        @keyup.enter="handleFilter" />
+      <el-button type="default" style="margin-left: 10px" icon="Search" :disabled="!collectionName"
+        @click="handleFilter">
         搜索
       </el-button>
-<<<<<<< HEAD
       <el-button type="primary" style="margin-left: 10px" @click="showCreateCollectionForm = true">
         新建集合
       </el-button>
-      <el-button
-        type="default" style="margin-left: 10px" :disabled="!collectionName"
-=======
-      <el-button plain type="primary" style="margin-left: 10px" @click="showCreateCollectionForm = true">
-        新建集合
-      </el-button>
-      <el-button
-        plain type="default" style="margin-left: 10px" :disabled="!collectionName"
->>>>>>> 577d32db
-        @click="showIndexesList = true"
-      >
+      <el-button type="default" style="margin-left: 10px" :disabled="!collectionName" @click="showIndexesList = true">
         索引管理
       </el-button>
-      <el-button
-<<<<<<< HEAD
-        type="default" style="margin-left: 10px" :disabled="!collectionName"
-=======
-        plain type="default" style="margin-left: 10px" :disabled="!collectionName"
->>>>>>> 577d32db
-        @click="handleShowCollectinoSchema"
-      >
+      <el-button type="default" style="margin-left: 10px" :disabled="!collectionName"
+        @click="handleShowCollectinoSchema">
         集合结构
       </el-button>
-      <el-button
-<<<<<<< HEAD
-        type="success" style="margin-left: 10px" icon="Plus" :disabled="!collectionName"
-=======
-        plain type="success" style="margin-left: 10px" icon="Plus" :disabled="!collectionName"
->>>>>>> 577d32db
-        @click="handleCreateRecord"
-      >
+      <el-button type="success" style="margin-left: 10px" icon="Plus" :disabled="!collectionName"
+        @click="handleCreateRecord">
         添加记录
       </el-button>
       <el-button>
@@ -356,71 +321,35 @@
       <el-aside width="240px" class="px-12px">
         <div class="label">
           选择集合
-          <el-button
-<<<<<<< HEAD
-            :loading="loading" circle link style="margin-left: 10px" icon="Refresh"
-=======
-            :loading="loading" circle type="text" style="margin-left: 10px" icon="Refresh"
->>>>>>> 577d32db
-            @click="fetchCollections"
-          />
+          <el-button :loading="loading" circle link style="margin-left: 10px" icon="Refresh"
+            @click="fetchCollections" />
         </div>
         <el-radio-group v-model="collectionName" class="radio-group w-full">
-          <el-radio
-            v-for="item in collections" :key="item.name" class="mb-12px" border
-<<<<<<< HEAD
-            style="margin-right: 0; padding-right: 0; width: 100%;" :label="item.name"
-=======
-            style="margin-right: 0; padding-right: 0; width: 100%;"
-            :label="item.name"
->>>>>>> 577d32db
-          />
+          <el-radio v-for="item in collections" :key="item.name" class="mb-12px" border
+            style="margin-right: 0; padding-right: 0; width: 100%;" :label="item.name" />
         </el-radio-group>
       </el-aside>
 
       <el-container class="flex-col" style="flex-direction: column">
-<<<<<<< HEAD
-        <div
-          v-for="item in list" :key="item._id.toString()" class=" flex border border-gray-300 rounded mb-24px p-12px"
-          :class="getClass(item)"
-        >
-=======
-        <div v-for="item in list" :key="item._id.toString()" class=" flex border border-gray-300 rounded mb-24px p-12px" :class="getClass(item)">
->>>>>>> 577d32db
+        <div v-for="item in list" :key="item._id.toString()" class=" flex border border-gray-300 rounded mb-24px p-12px"
+          :class="getClass(item)">
           <div class="doc flex-1">
             <pre class="">{{ item }}</pre>
           </div>
           <div class="tools">
-<<<<<<< HEAD
             <el-button class="tools-btn" type="primary" @click="handleEditRecord(item)">
               编辑
             </el-button>
             <el-button class="tools-btn" type="danger" @click="deleRecord(item)">
-=======
-            <el-button plain class="tools-btn" type="primary" @click="handleEditRecord(item)">
-              编辑
-            </el-button>
-            <el-button plain class="tools-btn" type="danger" @click="deleRecord(item)">
->>>>>>> 577d32db
               删除
             </el-button>
           </div>
         </div>
         <div style="text-align: right">
           <!-- 分页 -->
-          <el-pagination
-<<<<<<< HEAD
-            v-show="total > 0" v-model:page-size="listQuery.limit" v-model:limit="listQuery.limit" small
+          <el-pagination v-show="total > 0" v-model:page-size="listQuery.limit" v-model:limit="listQuery.limit" small
             background class="mt-12px" :total="total" layout="->, total, prev, pager, next" @size-change="getList"
-=======
-            v-show="total > 0"
-            v-model:page-size="listQuery.limit"
-            v-model:limit="listQuery.limit"
-            small background class="mt-12px"
-            :total="total" layout="total, prev, pager, next, " @size-change="getList"
->>>>>>> 577d32db
-            @current-change="getList"
-          />
+            @current-change="getList" />
         </div>
       </el-container>
     </el-container>
@@ -429,14 +358,8 @@
     <el-drawer v-model="showIndexesList" title="索引管理" size="50%">
       <div>
         <div style="margin: 10px 0">
-          <el-button
-<<<<<<< HEAD
-            type="primary" style="margin-left: 10px" icon="Plus" :disabled="!collectionName"
-=======
-            plain type="primary" style="margin-left: 10px" icon="Plus" :disabled="!collectionName"
->>>>>>> 577d32db
-            @click="handleCreateIndex"
-          >
+          <el-button type="primary" style="margin-left: 10px" icon="Plus" :disabled="!collectionName"
+            @click="handleCreateIndex">
             创建索引
           </el-button>
         </div>
@@ -465,41 +388,17 @@
 
     <!-- 编辑集合数据结构 -->
     <el-drawer v-model="showCollectionSchemaForm" :title="`集合数据结构:${collectionName}`" size="50%">
-<<<<<<< HEAD
       <el-button :loading="loading" type="primary" :disabled="!collectionName" @click="updateCollectionSchema">
         保存
       </el-button>
-      <JsonEditor
-        v-model="collectionSchemaForm.schema" class="db-editor" :line-numbers="true" :dark="false"
-        :height="600"
-      />
+      <JsonEditor v-model="collectionSchemaForm.schema" class="db-editor" :line-numbers="true" :dark="false"
+        :height="600" />
     </el-drawer>
 
     <!-- 添加/编辑文档表单 -->
     <el-drawer v-model="showDocEditorForm" :title="formMode === 'edit' ? '编辑文档' : '添加文档'" size="50%">
-      <el-button
-        class="mb-12px" type="primary" :disabled="!collectionName"
-=======
-      <el-button
-        :loading="loading" type="primary" :disabled="!collectionName"
-        @click="updateCollectionSchema"
-      >
-        保存
-      </el-button>
-      <JsonEditor v-model="collectionSchemaForm.schema" class="db-editor" :line-numbers="true" :dark="false" :height="600" />
-    </el-drawer>
-
-    <!-- 添加/编辑文档表单 -->
-    <el-drawer
-      v-model="showDocEditorForm"
-      :title="formMode === 'edit' ? '编辑文档' : '添加文档'" size="50%"
-    >
-      <el-button
-        class="mb-12px"
-        type="primary" :disabled="!collectionName"
->>>>>>> 577d32db
-        @click="formMode === 'edit' ? updateDocument(record) : addDocument(record)"
-      >
+      <el-button class="mb-12px" type="primary" :disabled="!collectionName"
+        @click="formMode === 'edit' ? updateDocument(record) : addDocument(record)">
         保存
       </el-button>
       <JsonEditor v-model="record" />
