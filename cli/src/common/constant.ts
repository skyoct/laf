--- conflicted
+++ resolved
@@ -16,10 +16,6 @@
 
 // remote server config
 export const DEFAULT_REMOTE_SERVER = 'http://api.dev.laf.run'
-<<<<<<< HEAD
-// export const DEFAULT_REMOTE_SERVER = 'http://api.dev.cloudrun.top'
-=======
->>>>>>> 9e95bcb4
 
 // template file
 export const TEMPLATE_DIR = 'template'
