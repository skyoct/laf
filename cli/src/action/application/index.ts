import { applicationControllerFindAll, applicationControllerFindOne } from "../../api/v1/application"
import * as Table from 'cli-table3';
import { ApplicationConfig, existApplicationConfig, writeApplicationConfig } from "../../config/application"
import * as path from 'node:path'
import * as fs from 'node:fs'
<<<<<<< HEAD
import { FUNCTIONS_DIRECTORY_NAME, GITIGNORE_FILE, GLOBAL_FILE, PACKAGE_FILE, RESPONSE_FILE, TEMPLATE_DIR, TSCONFIG_FILE, TYPE_DIR } from "../../common/constant"
import { ensureDirectory, exist } from "../../util/file"
import { update as dependencyUpdate } from "../dependency"
=======
import { FUNCTIONS_DIRECTORY_NAME, GLOBAL_FILE, PACKAGE_FILE, RESPONSE_FILE, TEMPLATE_DIR, TSCONFIG_FILE, TYPE_DIR } from "../../common/constant"
import { ensureDirectory } from "../../util/file"
>>>>>>> fd6fe91d
import { refreshSecretConfig } from "../../config/secret"
import { getEmoji } from "../../util/print";




export async function list() { 
  const table = new Table({
    head: ['appid', 'name', 'region', 'bundle', 'runtime', 'phase'],
  })
  const data = await applicationControllerFindAll();
  for (let item of data) {
    table.push([item.appid, item.name, item.regionName, item.bundleName, item.runtimeName, item.phase])
  }
  console.log(table.toString());
}

export async function init(appid: string, options: { sync: boolean }) {
  if (existApplicationConfig()) {
    console.log(`${getEmoji('❌')} The laf.yaml file already exists in the current directory. Please change the directory or delete the laf.yaml file`)
    return
  }

  const data = await applicationControllerFindOne(appid);

  const config: ApplicationConfig = {
    name: data.name,
    appid: data.appid,
    regionName: data.regionName,
    bundleName: data.bundleName,
    runtimeName: data.runtimeName,
    createdAt: data.createdAt,
  }
  // generate application invoke address
  config.invokeUrl = 'http://' + data.domain.domain

  writeApplicationConfig(config)

  // init function
  initFunction()

  // init policy
  initPolicy()

  // init secret
  refreshSecretConfig()

  if (options.sync) {
    // TODO: sync
  }
  console.log(`${getEmoji('🚀')} application ${data.name} init success`)
}

function initFunction() {
  // if not exist，create functions directory
  ensureDirectory(path.join(process.cwd(), FUNCTIONS_DIRECTORY_NAME))

  const typeDir = path.resolve(process.cwd(), TYPE_DIR)
  ensureDirectory(typeDir)

  // from template dir
  const templateDir = path.resolve(__dirname, '../../../', TEMPLATE_DIR)

  // generate global.d.ts
  const fromGlobalFile = path.resolve(templateDir, GLOBAL_FILE)
  const outGlobalFile = path.resolve(typeDir, GLOBAL_FILE)
  fs.writeFileSync(outGlobalFile, fs.readFileSync(fromGlobalFile, 'utf-8'))

  // generate response.d.ts
  const fromResponseFile = path.resolve(templateDir, RESPONSE_FILE)
  const outResponseFile = path.resolve(TYPE_DIR, RESPONSE_FILE)
  fs.writeFileSync(outResponseFile, fs.readFileSync(fromResponseFile, 'utf-8'))

  // generate package.json
  const fromPackageFile = path.resolve(templateDir, PACKAGE_FILE)
  const outPackageFile = path.resolve(process.cwd(), PACKAGE_FILE)
  fs.writeFileSync(outPackageFile, fs.readFileSync(fromPackageFile, 'utf-8'))

  // generate tsconfig.json
  const fromTsConfigFile = path.resolve(templateDir, TSCONFIG_FILE)
  const outTsConfigFile = path.resolve(process.cwd(), TSCONFIG_FILE)
  fs.writeFileSync(outTsConfigFile, fs.readFileSync(fromTsConfigFile, 'utf-8'))
<<<<<<< HEAD

  // generate .gitignore
  const fromGitIgnoreFile = path.resolve(templateDir, GITIGNORE_FILE)
  const outGitIgnoreFile = path.resolve(process.cwd(), GITIGNORE_FILE)
  if (!exist(outGitIgnoreFile)) {
    fs.writeFileSync(outGitIgnoreFile, fs.readFileSync(fromGitIgnoreFile, 'utf-8'))
  }

=======
}

function initPolicy() {
  ensureDirectory(path.join(process.cwd(), 'policies'))
>>>>>>> fd6fe91d
}<|MERGE_RESOLUTION|>--- conflicted
+++ resolved
@@ -3,14 +3,10 @@
 import { ApplicationConfig, existApplicationConfig, writeApplicationConfig } from "../../config/application"
 import * as path from 'node:path'
 import * as fs from 'node:fs'
-<<<<<<< HEAD
+
 import { FUNCTIONS_DIRECTORY_NAME, GITIGNORE_FILE, GLOBAL_FILE, PACKAGE_FILE, RESPONSE_FILE, TEMPLATE_DIR, TSCONFIG_FILE, TYPE_DIR } from "../../common/constant"
-import { ensureDirectory, exist } from "../../util/file"
-import { update as dependencyUpdate } from "../dependency"
-=======
-import { FUNCTIONS_DIRECTORY_NAME, GLOBAL_FILE, PACKAGE_FILE, RESPONSE_FILE, TEMPLATE_DIR, TSCONFIG_FILE, TYPE_DIR } from "../../common/constant"
 import { ensureDirectory } from "../../util/file"
->>>>>>> fd6fe91d
+
 import { refreshSecretConfig } from "../../config/secret"
 import { getEmoji } from "../../util/print";
 
@@ -93,7 +89,6 @@
   const fromTsConfigFile = path.resolve(templateDir, TSCONFIG_FILE)
   const outTsConfigFile = path.resolve(process.cwd(), TSCONFIG_FILE)
   fs.writeFileSync(outTsConfigFile, fs.readFileSync(fromTsConfigFile, 'utf-8'))
-<<<<<<< HEAD
 
   // generate .gitignore
   const fromGitIgnoreFile = path.resolve(templateDir, GITIGNORE_FILE)
@@ -102,10 +97,8 @@
     fs.writeFileSync(outGitIgnoreFile, fs.readFileSync(fromGitIgnoreFile, 'utf-8'))
   }
 
-=======
 }
 
 function initPolicy() {
   ensureDirectory(path.join(process.cwd(), 'policies'))
->>>>>>> fd6fe91d
 }